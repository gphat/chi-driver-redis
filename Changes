Revision history for CHI-Driver-Redis

<<<<<<< HEAD
0.04
  * Use hashes to store info rather than crazy sets and keys.
  * Indiscriminately turn off the UTF-8 flag on data coming out of
    Redis.pm so CHI can handle it.
  * Bump dependency versions.
=======
0.04    March 17, 2010
  * Separate ping check from reconnection exceptions so that being disconnected
    doesn't become a permanent problem.  We now reconnect when Redis comes back.
>>>>>>> aa9f142a

0.03    March 17, 2010
  * PODed implementation details
  * Conditional tests

0.02    December 22nd, 2009
  * POD updates
  * Rename _redis attribute to redis
  * Lazily set redis attribute so that it is not populated until the first
    use.  This – plus some new error handling – prevent crazy explosions when
    Redis isn't available at instantiation time.
  * Add warning for when ->ping fails

0.01    Date/time
        First version, released on an unsuspecting world.
<|MERGE_RESOLUTION|>--- conflicted
+++ resolved
@@ -1,16 +1,14 @@
 Revision history for CHI-Driver-Redis
 
-<<<<<<< HEAD
-0.04
+0.05
   * Use hashes to store info rather than crazy sets and keys.
   * Indiscriminately turn off the UTF-8 flag on data coming out of
     Redis.pm so CHI can handle it.
   * Bump dependency versions.
-=======
+
 0.04    March 17, 2010
   * Separate ping check from reconnection exceptions so that being disconnected
     doesn't become a permanent problem.  We now reconnect when Redis comes back.
->>>>>>> aa9f142a
 
 0.03    March 17, 2010
   * PODed implementation details
